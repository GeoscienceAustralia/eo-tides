# Used to postpone evaluation of type annotations
from __future__ import annotations

import os
from typing import TYPE_CHECKING

import matplotlib.pyplot as plt
import numpy as np
import pandas as pd
import xarray as xr

# Only import if running type checking
if TYPE_CHECKING:
    from odc.geo.geobox import GeoBox

from .eo import _pixel_tides_resample, _resample_chunks, _standardise_inputs, pixel_tides, tag_tides
from .utils import DatetimeLike


def _tide_statistics(obs_tides, all_tides, min_max_q=(0.0, 1.0), dim="time"):
    # Calculate means of observed and modelled tides
    mot = obs_tides.mean(dim=dim)
    mat = all_tides.mean(dim=dim)

    # Identify highest and lowest observed tides
    obs_tides_q = obs_tides.quantile(q=min_max_q, dim=dim).astype("float32")
    lot = obs_tides_q.isel(quantile=0, drop=True)
    hot = obs_tides_q.isel(quantile=-1, drop=True)

    # Identify highest and lowest modelled tides
    all_tides_q = all_tides.quantile(q=min_max_q, dim=dim).astype("float32")
    lat = all_tides_q.isel(quantile=0, drop=True)
    hat = all_tides_q.isel(quantile=-1, drop=True)

    # Calculate tidal range
    otr = hot - lot
    tr = hat - lat

    # Calculate Bishop-Taylor et al. 2018 tidal metrics
    spread = otr / tr
    offset_low_m = lot - lat
    offset_high_m = hat - hot
    offset_low = offset_low_m / tr
    offset_high = offset_high_m / tr

    # Combine into a single dataset
    stats_ds = xr.merge(
        [
            mot.rename("mot"),
            mat.rename("mat"),
            hot.rename("hot"),
            hat.rename("hat"),
            lot.rename("lot"),
            lat.rename("lat"),
            otr.rename("otr"),
            tr.rename("tr"),
            spread.rename("spread"),
            offset_low.rename("offset_low"),
            offset_high.rename("offset_high"),
        ],
        compat="override",
    )

    return stats_ds


def _stats_plain_english(mot, mat, hot, hat, lot, lat, otr, tr, spread, offset_low, offset_high):
    # Plain text descriptors
    mean_diff = "higher" if mot > mat else "lower"
    mean_diff_icon = "⬆️" if mot > mat else "⬇️"
    spread_icon = "🟢" if spread >= 0.9 else "🟡" if 0.7 < spread <= 0.9 else "🔴"
    low_tide_icon = "🟢" if offset_low <= 0.1 else "🟡" if 0.1 <= offset_low < 0.2 else "🔴"
    high_tide_icon = "🟢" if offset_high <= 0.1 else "🟡" if 0.1 <= offset_high < 0.2 else "🔴"

    # Print summary
    print(f"\n\n🌊 Modelled astronomical tide range: {tr:.2f} m ({lat:.2f} to {hat:.2f} m).")
    print(f"🛰️ Observed tide range: {otr:.2f} m ({lot:.2f} to {hot:.2f} m).\n")
    print(f"{spread_icon} {spread:.0%} of the modelled astronomical tide range was observed at this location.")
    print(
        f"{high_tide_icon} The highest {offset_high:.0%} ({offset_high * tr:.2f} m) of the tide range was never observed."
    )
    print(
        f"{low_tide_icon} The lowest {offset_low:.0%} ({offset_low * tr:.2f} m) of the tide range was never observed.\n"
    )
    print(f"🌊 Mean modelled astronomical tide height: {mat:.2f} m.")
    print(f"🛰️ Mean observed tide height: {mot:.2f} m.")
    print(
        f"{mean_diff_icon} The mean observed tide height was {mot - mat:.2f} m {mean_diff} than the mean modelled astronomical tide height."
    )


def _stats_figure(
    all_tides_da, obs_tides_da, hot, hat, lot, lat, spread, offset_low, offset_high, plot_var, point_col=None
):
    """
    Plot tide bias statistics as a figure, including both
    satellite observations and all modelled tides.
    """

    # Create plot and add all modelled tides
    fig, ax = plt.subplots(figsize=(10, 6))
    all_tides_da.plot(ax=ax, alpha=0.4, label="Modelled tides")

    # Loop through custom variable values if provided
    if plot_var is not None:
        # Create a list of marker styles
        markers = [
            "o",
            "^",
            "s",
            "D",
            "v",
            "<",
            ">",
            "p",
            "*",
            "h",
            "H",
            "+",
            "x",
            "d",
            "|",
            "_",
        ]

        # Sort values to allow correct grouping
        obs_tides_da = obs_tides_da.sortby("time")
        plot_var = plot_var.sortby("time")

        # Iterate and plot each group
        for i, (label, group) in enumerate(obs_tides_da.groupby(plot_var)):
            group.plot.line(
                ax=ax,
                linewidth=0.0,
                color=point_col,
                marker=markers[i % len(markers)],
                label=label,
                markeredgecolor="black",
                markeredgewidth=0.6,
            )

    # Otherwise, plot all data at once
    else:
        obs_tides_da.plot.line(
            ax=ax,
            marker="o",
            linewidth=0.0,
            color="black" if point_col is None else point_col,
            markeredgecolor="black",
            markeredgewidth=0.6,
            label="Satellite observations",
        )

    # Add legend and remove title
    ax.legend(
        loc="upper center",
        bbox_to_anchor=(0.5, 1.04),
        ncol=20,
        borderaxespad=0,
        frameon=False,
    )
    ax.set_title("")

    # Add horizontal lines for spread/offsets
    ax.axhline(lot, color="black", linestyle=":", linewidth=1)
    ax.axhline(hot, color="black", linestyle=":", linewidth=1)
    ax.axhline(lat, color="black", linestyle=":", linewidth=1)
    ax.axhline(hat, color="black", linestyle=":", linewidth=1)

    # Add text annotations for spread/offsets
    ax.annotate(
        f"    High tide\n    offset ({offset_high:.0%})",
        xy=(all_tides_da.time.max(), np.mean([hat, hot])),
        va="center",
    )
    ax.annotate(
        f"    Spread\n    ({spread:.0%})",
        xy=(all_tides_da.time.max(), np.mean([lot, hot])),
        va="center",
    )
    ax.annotate(
        f"    Low tide\n    offset ({offset_low:.0%})",
        xy=(all_tides_da.time.max(), np.mean([lat, lot])),
    )

    # Remove top right axes and add labels
    ax.spines["right"].set_visible(False)
    ax.spines["top"].set_visible(False)
    ax.set_ylabel("Tide height (m)")
    ax.set_xlabel("")
    ax.margins(x=0.015)

    return fig


def tide_stats(
    data: xr.Dataset | xr.DataArray | GeoBox,
    time: DatetimeLike | None = None,
    model: str = "EOT20",
    directory: str | os.PathLike | None = None,
    tidepost_lat: float | None = None,
    tidepost_lon: float | None = None,
    plain_english: bool = True,
    plot: bool = True,
    plot_var: str | None = None,
    point_col: str | None = None,
    modelled_freq: str = "3h",
    min_max_q: tuple = (0.0, 1.0),
    round_stats: int = 3,
    **tag_tides_kwargs,
) -> pd.Series:
    """
    Takes a multi-dimensional dataset and generate tide statistics
    and satellite-observed tide bias metrics, calculated based on
    every timestep in the satellite data and the geographic centroid
    of the imagery.

    By comparing the subset of tides observed by satellites
    against the full astronomical tidal range, we can evaluate
    whether the tides observed by satellites are biased
    (e.g. fail to observe either the highest or lowest tides) due
    to tide aliasing interactions with sun-synchronous satellite
    overpasses.

    For more information about the tidal statistics computed by this
    function, refer to Figure 8 in Bishop-Taylor et al. 2018:
    <https://www.sciencedirect.com/science/article/pii/S0272771418308783#fig8>

    Parameters
    ----------
    data : xarray.Dataset or xarray.DataArray or odc.geo.geobox.GeoBox
        A multi-dimensional dataset or GeoBox pixel grid that will
        be used to calculate tide statistics. If `data` is an
        xarray object, it should include a "time" dimension.
        If no "time" dimension exists or if `data` is a GeoBox,
        then times must be passed using the `time` parameter.
    time : DatetimeLike, optional
        By default, tides will be modelled using times from the
        "time" dimension of `data`. Alternatively, this param can
        be used to provide a custom set of times. Accepts any format
        that can be converted by `pandas.to_datetime()`. For example:
        `time=pd.date_range(start="2000", end="2001", freq="5h")`
<<<<<<< HEAD
    model : str, optional
        The tide model to use to model tides. Defaults to "EOT20";
        for a full list of available/supported models, run
        `eo_tides.utils.list_models`.
=======
    model : str or list of str, optional
        The tide model (or list of models) to use to model tides.
        If a list is provided, the resulting statistics will be
        returned as a `pandas.Dataframe`; otherwise a `pandas.Series`.
        Defaults to "EOT20"; specify "all" to use all models available
        in `directory`. For a full list of available and supported
        models, run `eo_tides.model.list_models`.
>>>>>>> 7780f80a
    directory : str, optional
        The directory containing tide model data files. If no path is
        provided, this will default to the environment variable
        `EO_TIDES_TIDE_MODELS` if set, or raise an error if not.
        Tide modelling files should be stored in sub-folders for each
        model that match the structure required by `pyTMD`
        (<https://geoscienceaustralia.github.io/eo-tides/setup/>).
    tidepost_lat, tidepost_lon : float or int, optional
        Optional coordinates used to model tides. The default is None,
        which uses the centroid of the dataset as the tide modelling
        location.
    plain_english : bool, optional
        An optional boolean indicating whether to print a plain english
        version of the tidal statistics to the screen. Defaults to True;
        only supported when a single tide model is passed to `model`.
    plot : bool, optional
        An optional boolean indicating whether to plot how satellite-
        observed tide heights compare against the full tidal range.
        Defaults to True; only supported when a single tide model is
        passed to `model`.
    plot_var : str, optional
        Optional name of a coordinate, dimension or variable in the array
        that will be used to plot observations with unique symbols.
        Defaults to None, which will plot all observations as circles.
    point_col : str, optional
        Colour used to plot points on the graph. Defaults to None which
        will automatically select colours.
    modelled_freq : str, optional
        An optional string giving the frequency at which to model tides
        when computing the full modelled tidal range. Defaults to '3h',
        which computes a tide height for every three hours across the
        temporal extent of `data`.
    min_max_q : tuple, optional
        Quantiles used to calculate max and min observed and modelled
        astronomical tides. By default `(0.0, 1.0)` which is equivalent
        to minimum and maximum; to use a softer threshold that is more
        robust to outliers, use e.g. `(0.1, 0.9)`.
    round_stats : int, optional
        The number of decimal places used to round the output statistics.
        Defaults to 3.
    **tag_tides_kwargs :
        Optional parameters passed to the `eo_tides.eo.tag_tides`
        function that is used to model tides for each observed and
        modelled timestep.

    Returns
    -------
    stats_df : pandas.Series or pandas.Dataframe
        A pandas object containing the following statistics:

        - `y`: latitude used for modelling tide heights
        - `x`: longitude used for modelling tide heights
        - `mot`: mean tide height observed by the satellite (metres)
        - `mat`: mean modelled astronomical tide height (metres)
        - `lot`: minimum tide height observed by the satellite (metres)
        - `lat`: minimum tide height from modelled astronomical tidal range (metres)
        - `hot`: maximum tide height observed by the satellite (metres)
        - `hat`: maximum tide height from modelled astronomical tidal range (metres)
        - `otr`: tidal range observed by the satellite (metres)
        - `tr`: modelled astronomical tide range (metres)
        - `spread`: proportion of the full modelled tidal range observed by the satellite
        - `offset_low`: proportion of the lowest tides never observed by the satellite
        - `offset_high`: proportion of the highest tides never observed by the satellite
    """

    # Standardise data inputs, time and models
    gbox, obs_times = _standardise_inputs(data, time)

    # Generate range of times covering entire period of satellite record
    assert obs_times is not None
    all_times = pd.date_range(
        start=obs_times.min().item(),
        end=obs_times.max().item(),
        freq=modelled_freq,
    )

    # If custom tide modelling locations are not provided, use the
    # dataset centroid
    if not tidepost_lat or not tidepost_lon:
        tidepost_lon, tidepost_lat = gbox.geographic_extent.centroid.coords[0]

    # Model tides for observed timesteps
    obs_tides_da = tag_tides(
        gbox,
        time=obs_times,
        model=model,
        directory=directory,
        tidepost_lat=tidepost_lat,  # type: ignore
        tidepost_lon=tidepost_lon,  # type: ignore
        **tag_tides_kwargs,
    )

    # Model tides for all modelled timesteps
    all_tides_da = tag_tides(
        gbox,
        time=all_times,
        model=model,
        directory=directory,
        tidepost_lat=tidepost_lat,  # type: ignore
        tidepost_lon=tidepost_lon,  # type: ignore
        **tag_tides_kwargs,
    )

    # Calculate statistics
    stats_ds = _tide_statistics(obs_tides_da, all_tides_da, min_max_q=min_max_q)

    # Convert to pandas and add tide post coordinates
    stats_df = stats_ds.to_pandas().astype("float32")
    stats_df["x"] = tidepost_lon
    stats_df["y"] = tidepost_lat

    # Convert coordinates to index if dataframe
    if isinstance(stats_df, pd.DataFrame):
        stats_df = stats_df.set_index(["x", "y"], append=True)

    # If a series, print and plot summaries
    else:
        if plain_english:
            _stats_plain_english(
                mot=stats_df.mot,
                mat=stats_df.mat,
                hot=stats_df.hot,
                hat=stats_df.hat,
                lot=stats_df.lot,
                lat=stats_df.lat,
                otr=stats_df.otr,
                tr=stats_df.tr,
                spread=stats_df.spread,
                offset_low=stats_df.offset_low,
                offset_high=stats_df.offset_high,
            )

        if plot:
            _stats_figure(
                all_tides_da=all_tides_da,
                obs_tides_da=obs_tides_da,
                hot=stats_df.hot,
                hat=stats_df.hat,
                lot=stats_df.lot,
                lat=stats_df.lat,
                spread=stats_df.spread,
                offset_low=stats_df.offset_low,
                offset_high=stats_df.offset_high,
                plot_var=data[plot_var] if plot_var else None,
                point_col=point_col,
            )

    # Return in Pandas format
    return stats_df.round(round_stats)


def pixel_stats(
    data: xr.Dataset | xr.DataArray | GeoBox,
    time: DatetimeLike | None = None,
    model: str | list[str] = "EOT20",
    directory: str | os.PathLike | None = None,
    resample: bool = True,
    modelled_freq: str = "3h",
    min_max_q: tuple[float, float] = (0.0, 1.0),
    resample_method: str = "bilinear",
    dask_chunks: tuple[float, float] | None = None,
    dask_compute: bool = True,
    extrapolate: bool = True,
    cutoff: float = 10,
    **pixel_tides_kwargs,
) -> xr.Dataset:
    """
    Takes a multi-dimensional dataset and generate spatial
    tide statistics and satellite-observed tide bias metrics,
    calculated based on every timestep in the satellite data and
    modelled into the spatial extent of the imagery.

    By comparing the subset of tides observed by satellites
    against the full astronomical tidal range, we can evaluate
    whether the tides observed by satellites are biased
    (e.g. fail to observe either the highest or lowest tides)
    due to tide aliasing interactions with sun-synchronous satellite
    overpasses.

    Compared to `tide_stats`, this function models tide metrics
    spatially to produce a two-dimensional output for each statistic.

    For more information about the tidal statistics computed by this
    function, refer to Figure 8 in Bishop-Taylor et al. 2018:
    <https://www.sciencedirect.com/science/article/pii/S0272771418308783#fig8>

    Parameters
    ----------
    data : xarray.Dataset or xarray.DataArray or odc.geo.geobox.GeoBox
        A multi-dimensional dataset or GeoBox pixel grid that will
        be used to calculate spatial tide statistics. If `data`
        is an xarray object, it should include a "time" dimension.
        If no "time" dimension exists or if `data` is a GeoBox,
        then times must be passed using the `time` parameter.
    time : DatetimeLike, optional
        By default, tides will be modelled using times from the
        "time" dimension of `data`. Alternatively, this param can
        be used to provide a custom set of times. Accepts any format
        that can be converted by `pandas.to_datetime()`. For example:
        `time=pd.date_range(start="2000", end="2001", freq="5h")`
    model : str or list of str, optional
<<<<<<< HEAD
        The tide model (or models) to use to model tides. If a list is
        provided, a new "tide_model" dimension will be added to `data`.
        Defaults to "EOT20"; for a full list of available/supported
        models, run `eo_tides.utils.list_models`.
=======
        The tide model (or list of models) to use to model tides.
        If a list is provided, a new "tide_model" dimension will be
        added to the `xarray.Dataset` output. Defaults to "EOT20";
        specify "all" to use all models available in `directory`.
        For a full list of available and supported models, run
        `eo_tides.model.list_models`.
>>>>>>> 7780f80a
    directory : str, optional
        The directory containing tide model data files. If no path is
        provided, this will default to the environment variable
        `EO_TIDES_TIDE_MODELS` if set, or raise an error if not.
        Tide modelling files should be stored in sub-folders for each
        model that match the structure required by `pyTMD`
        (<https://geoscienceaustralia.github.io/eo-tides/setup/>).
    resample : bool, optional
        Whether to resample tide statistics back into `data`'s original
        higher resolution grid. Set this to `False` if you want to return
        lower-resolution tide statistics (which can be useful for
        assessing tide biases across large spatial extents).
    modelled_freq : str, optional
        An optional string giving the frequency at which to model tides
        when computing the full modelled tidal range. Defaults to '3h',
        which computes a tide height for every three hours across the
        temporal extent of `data`.
    min_max_q : tuple, optional
        Quantiles used to calculate max and min observed and modelled
        astronomical tides. By default `(0.0, 1.0)` which is equivalent
        to minimum and maximum; for a softer threshold that is more
        robust to outliers use e.g. `(0.1, 0.9)`.
    resample_method : str, optional
        If resampling is requested (see `resample` above), use this
        resampling method when resampling from low resolution to high
        resolution pixels. Defaults to "bilinear"; valid options include
        "nearest", "cubic", "min", "max", "average" etc.
    dask_chunks : tuple of float, optional
        Can be used to configure custom Dask chunking for the final
        resampling step. By default, chunks will be automatically set
        to match y/x chunks from `data` if they exist; otherwise chunks
        will be chosen to cover the entire y/x extent of the dataset.
        For custom chunks, provide a tuple in the form `(y, x)`, e.g.
        `(2048, 2048)`.
    dask_compute : bool, optional
        Whether to compute results of the resampling step using Dask.
        If False, `stats_ds` will be returned as a Dask-enabled array.
    extrapolate : bool, optional
        Whether to extrapolate tides into x and y coordinates outside of
        the valid tide modelling domain using nearest-neighbor. Defaults
        to True.
    cutoff : float, optional
        Extrapolation cutoff in kilometers. To avoid producing tide
        statistics too far inland, the default is 10 km.
    **pixel_tides_kwargs :
        Optional parameters passed to the `eo_tides.eo.pixel_tides`
        function.

    Returns
    -------
    stats_ds : xarray.Dataset
        An `xarray.Dataset` containing the following statistics as two-dimensional data variables:

        - `mot`: mean tide height observed by the satellite (metres)
        - `mat`: mean modelled astronomical tide height (metres)
        - `lot`: minimum tide height observed by the satellite (metres)
        - `lat`: minimum tide height from modelled astronomical tidal range (metres)
        - `hot`: maximum tide height observed by the satellite (metres)
        - `hat`: maximum tide height from modelled astronomical tidal range (metres)
        - `otr`: tidal range observed by the satellite (metres)
        - `tr`: modelled astronomical tide range (metres)
        - `spread`: proportion of the full modelled tidal range observed by the satellite
        - `offset_low`: proportion of the lowest tides never observed by the satellite
        - `offset_high`: proportion of the highest tides never observed by the satellite

    """

    # Standardise data inputs, time and models
    gbox, obs_times = _standardise_inputs(data, time)
    dask_chunks = _resample_chunks(data, dask_chunks)
    model = [model] if isinstance(model, str) else model

    # Generate range of times covering entire period of satellite record
    assert obs_times is not None
    all_times = pd.date_range(
        start=obs_times.min().item(),
        end=obs_times.max().item(),
        freq=modelled_freq,
    )

    # Model tides for observed timesteps
    obs_tides_da = pixel_tides(
        gbox,
        time=obs_times,
        model=model,
        directory=directory,
        resample=False,
        extrapolate=extrapolate,
        cutoff=cutoff,
        **pixel_tides_kwargs,
    )

    # Model tides for all modelled timesteps
    all_tides_da = pixel_tides(
        gbox,
        time=all_times,
        model=model,
        directory=directory,
        resample=False,
        extrapolate=extrapolate,
        cutoff=cutoff,
        **pixel_tides_kwargs,
    )

    # Calculate statistics
    stats_lowres = _tide_statistics(obs_tides_da, all_tides_da, min_max_q=min_max_q)

    # Assign CRS and geobox to allow reprojection
    stats_lowres = stats_lowres.odc.assign_crs(crs=gbox.crs)

    # Reproject statistics into original high resolution grid
    if resample:
        print("Reprojecting statistics into original resolution")
        stats_highres = _pixel_tides_resample(
            stats_lowres,
            gbox,
            resample_method,
            dask_chunks,
            dask_compute,
            None,
        )
        return stats_highres

    print("Returning low resolution statistics array")
    return stats_lowres<|MERGE_RESOLUTION|>--- conflicted
+++ resolved
@@ -240,20 +240,13 @@
         be used to provide a custom set of times. Accepts any format
         that can be converted by `pandas.to_datetime()`. For example:
         `time=pd.date_range(start="2000", end="2001", freq="5h")`
-<<<<<<< HEAD
-    model : str, optional
-        The tide model to use to model tides. Defaults to "EOT20";
-        for a full list of available/supported models, run
-        `eo_tides.utils.list_models`.
-=======
     model : str or list of str, optional
         The tide model (or list of models) to use to model tides.
         If a list is provided, the resulting statistics will be
         returned as a `pandas.Dataframe`; otherwise a `pandas.Series`.
         Defaults to "EOT20"; specify "all" to use all models available
         in `directory`. For a full list of available and supported
-        models, run `eo_tides.model.list_models`.
->>>>>>> 7780f80a
+        models, run `eo_tides.utils.list_models`.
     directory : str, optional
         The directory containing tide model data files. If no path is
         provided, this will default to the environment variable
@@ -455,19 +448,12 @@
         that can be converted by `pandas.to_datetime()`. For example:
         `time=pd.date_range(start="2000", end="2001", freq="5h")`
     model : str or list of str, optional
-<<<<<<< HEAD
-        The tide model (or models) to use to model tides. If a list is
-        provided, a new "tide_model" dimension will be added to `data`.
-        Defaults to "EOT20"; for a full list of available/supported
-        models, run `eo_tides.utils.list_models`.
-=======
         The tide model (or list of models) to use to model tides.
         If a list is provided, a new "tide_model" dimension will be
         added to the `xarray.Dataset` output. Defaults to "EOT20";
         specify "all" to use all models available in `directory`.
         For a full list of available and supported models, run
-        `eo_tides.model.list_models`.
->>>>>>> 7780f80a
+        `eo_tides.utils.list_models`.
     directory : str, optional
         The directory containing tide model data files. If no path is
         provided, this will default to the environment variable
