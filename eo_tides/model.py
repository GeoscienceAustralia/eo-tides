"""Core tide modelling functionality.

This module provides tools for modelling ocean tide heights and phases
for any location or time period using one or more global tide models.
"""

# Used to postpone evaluation of type annotations
from __future__ import annotations

import os
import textwrap
import warnings
from concurrent.futures import ProcessPoolExecutor
from concurrent.futures.process import BrokenProcessPool
from functools import partial
from typing import TYPE_CHECKING

import psutil

# Only import if running type checking
if TYPE_CHECKING:
    import xarray as xr

import geopandas as gpd
import numpy as np
import pandas as pd
import pyproj
import pyTMD
import timescale.time
from tqdm import tqdm

from .utils import DatetimeLike, _set_directory, _standardise_models, _standardise_time, idw


def _parallel_splits(
    total_points: int,
    model_count: int,
    parallel_max: int | None = None,
    min_points_per_split: int = 1000,
) -> int:
    """Calculate the optimal number of parallel splits for data processing.

    Optimal parallelisation is estimated based on system resources
    and processing constraints.

    Parameters
    ----------
    total_points : int
        Total number of data points to process
    model_count : int
        Number of models that will be run in parallel
    parallel_max : int, optional
        Maximum number of parallel processes to use. If None, uses CPU core count
    min_points_per_split : int, default=1000
        Minimum number of points that should be processed in each split

    """
    # Get available CPUs. First see if `CPU_GUARANTEE` exists in
    # environment (if running in JupyterHub); if not use psutil
    # followed by standard CPU count
    if parallel_max is None:
        # Take the first valid output
        raw_value = os.environ.get("CPU_GUARANTEE") or psutil.cpu_count(logical=False) or os.cpu_count() or 1

        # Convert to integer
        parallel_max = int(float(raw_value)) if isinstance(raw_value, str) else int(raw_value)

    # Calculate optimal number of splits based on constraints
    splits_by_size = total_points / min_points_per_split
    splits_by_cpu = parallel_max / model_count
    optimal_splits = min(splits_by_size, splits_by_cpu)

    # Convert to integer and ensure at least 1 split
    return int(max(1, optimal_splits))


def _model_tides(
    model,
    x,
    y,
    time,
    directory,
    crs,
    mode,
    output_units,
    method,
    extrapolate,
    cutoff,
    crop,
    crop_buffer,
    append_node,
<<<<<<< HEAD
    constituents,
=======
    extra_databases,
>>>>>>> 9f5689d5
):
    """Worker function applied in parallel by `model_tides`.

    Handles the extraction of tide modelling constituents and tide
    modelling using `pyTMD`.
    """
    # Load models from pyTMD database
    extra_databases = [] if extra_databases is None else extra_databases
    pytmd_model = pyTMD.io.model(directory=directory, extra_databases=extra_databases).elevation(model)

    # Reproject x, y to latitude/longitude
    transformer = pyproj.Transformer.from_crs(crs, "EPSG:4326", always_xy=True)
    lon, lat = transformer.transform(x.flatten(), y.flatten())

    # Convert datetime
    ts = timescale.time.Timescale().from_datetime(time.flatten())

    try:
        # Read tidal constants and interpolate to grid points
        amp, ph, c = pytmd_model.extract_constants(
            lon,
            lat,
            type=pytmd_model.type,
            crop=True if crop == "auto" else crop,
            buffer=crop_buffer,
            method=method,
            extrapolate=extrapolate,
            cutoff=cutoff,
            append_node=append_node,
            constituents=constituents,
        )

        # TODO: Return constituents
        # print(model, amp.shape)
        # print(amp.shape, ph.shape, c)
        # print(pd.DataFrame({"amplitude": amp}))

    except ValueError:
        # If on-the-fly cropping is auto, try again with crop turned off
        if crop == "auto":
            warnings.warn(
                "On-the-fly cropping is not compatible with the provided "
                "model files; running with `crop=False`. This will not "
                "affect your results but may lead to a minor slowdown. "
                "This can occur when analysing clipped model files restricted "
                "to the western hemisphere. To suppress this warning, manually "
                "set `crop=False`.",
                stacklevel=2,
            )

            # Read tidal constants and interpolate to grid points
            amp, ph, c = pytmd_model.extract_constants(
                lon,
                lat,
                type=pytmd_model.type,
                crop=False,
                buffer=crop_buffer,
                method=method,
                extrapolate=extrapolate,
                cutoff=cutoff,
                append_node=append_node,
                constituents=constituents,
            )

        # Otherwise, raise error if cropping if set to True
        else:
            error_msg = (
                "On-the-fly cropping (e.g. `crop=True`) is not compatible with your "
                "provided clipped model files. Please set `crop=False` or `crop='auto'`, "
                "or run your analysis on unclipped global model files to avoid this error."
            )
            raise Exception(error_msg) from None

    # Raise error if constituent files do not cover analysis extent
    except IndexError:
        error_msg = (
            f"The {model} tide model constituent files do not cover the analysis extent "
            f"({min(lon):.2f}, {max(lon):.2f}, {min(lat):.2f}, {max(lat):.2f}). "
            "This can occur if you are using clipped model files to improve run times. "
            "Consider using model files that cover your entire analysis area."
        )
        raise Exception(error_msg) from None

    # Calculate complex phase in radians for Euler's
    cph = -1j * ph * np.pi / 180.0

    # Calculate constituent oscillation
    hc = amp * np.exp(cph)

    # Compute delta times based on model
    deltat = np.zeros_like(ts.tt_ut1) if pytmd_model.corrections in ("OTIS", "ATLAS", "TMD3", "netcdf") else ts.tt_ut1

    # In "one-to-many" mode, extracted tidal constituents and timesteps
    # are repeated/multiplied out to match the number of input points and
    # timesteps, enabling the modeling of tides across all combinations
    # of input times and points. In "one-to-one" mode, no repetition is
    # needed, so each repeat count is set to 1.
    points_repeat = len(x) if mode == "one-to-many" else 1
    time_repeat = len(time) if mode == "one-to-many" else 1
    t, hc, deltat = (
        np.tile(ts.tide, points_repeat),
        hc.repeat(time_repeat, axis=0),
        np.tile(deltat, points_repeat),
    )

    # Create arrays to hold outputs
    tide = np.ma.zeros((len(t)), fill_value=np.nan)
    tide.mask = np.any(hc.mask, axis=1)

    # Predict tidal elevations at time and infer minor corrections
    tide.data[:] = pyTMD.predict.drift(
        t,
        hc,
        c,
        deltat=deltat,
        corrections=pytmd_model.corrections,
    )
    minor = pyTMD.predict.infer_minor(
        t,
        hc,
        c,
        deltat=deltat,
        corrections=pytmd_model.corrections,
        minor=pytmd_model.minor,
    )
    tide.data[:] += minor.data[:]

    # Replace invalid values with fill value
    tide.data[tide.mask] = tide.fill_value

    # Convert data to pandas.DataFrame, and set index to our input
    # time/x/y values
    tide_df = pd.DataFrame({
        "time": np.tile(time, points_repeat),
        "x": np.repeat(x, time_repeat),
        "y": np.repeat(y, time_repeat),
        "tide_model": model,
        "tide_height": tide,
    }).set_index(["time", "x", "y"])

    # Optionally convert outputs to integer units (can save memory)
    if output_units == "m":
        tide_df["tide_height"] = tide_df.tide_height.astype(np.float32)
    elif output_units == "cm":
        tide_df["tide_height"] = (tide_df.tide_height * 100).astype(np.int16)
    elif output_units == "mm":
        tide_df["tide_height"] = (tide_df.tide_height * 1000).astype(np.int16)

    return tide_df


def ensemble_tides(
    tide_df,
    crs,
    ensemble_models,
    ensemble_func=None,
    ensemble_top_n=3,
    ranking_points="https://dea-public-data-dev.s3-ap-southeast-2.amazonaws.com/derivative/dea_intertidal/supplementary/rankings_ensemble_2017-2019.fgb",
    ranking_valid_perc=0.02,
    **idw_kwargs,
):
    """Combine multiple tide models into a single locally optimised ensemble tide model.

    Uses external model ranking data (e.g. satellite altimetry or
    NDWI-tide correlations along the coastline) to inform the
    selection of the best local models.

    This function performs the following steps:

    1. Takes a dataframe of tide heights from multiple tide models, as
       produced by `eo_tides.model.model_tides`
    2. Loads model ranking points from an external file, filters them
       based on the valid data percentage, and retains relevant columns
    3. Interpolates the model rankings into the coordinates of the
       original dataframe using Inverse Weighted Interpolation (IDW)
    4. Uses rankings to combine multiple tide models into a single
       optimised ensemble model (by default, by taking the mean of the
       top 3 ranked models)
    5. Returns a new dataframe with the combined ensemble model predictions

    Parameters
    ----------
    tide_df : pandas.DataFrame
        DataFrame produced by `eo_tides.model.model_tides`, containing
        tide model predictions in long format with columns:
        `["time", "x", "y", "tide_height", "tide_model"]`.
    crs : string
        Coordinate reference system for the "x" and "y" coordinates in
        `tide_df`. Used to ensure that interpolations are performed
        in the correct CRS.
    ensemble_models : list
        A list of models to include in the ensemble modelling process.
        All values must exist as columns with the prefix "rank_" in
        `ranking_points`.
    ensemble_func : dict, optional
        By default, a simple ensemble model will be calculated by taking
        the mean of the `ensemble_top_n` tide models at each location.
        However, a dictionary containing more complex ensemble
        calculations can also be provided. Dictionary keys are used
        to name output ensemble models; functions should take a column
        named "rank" and convert it to a weighting, e.g.:
        `ensemble_func = {"ensemble-custom": lambda x: x["rank"] <= 3}`
    ensemble_top_n : int, optional
        If `ensemble_func` is None, this sets the number of top models
        to include in the mean ensemble calculation. Defaults to 3.
    ranking_points : str, optional
        Path to the file containing model ranking points. This dataset
        should include columns containing rankings for each tide
        model, named with the prefix "rank_". e.g. "rank_EOT20".
        Low values should represent high rankings (e.g. 1 = top ranked).
        The default value points to an example file covering Australia.
    ranking_valid_perc : float, optional
        Minimum percentage of valid data required to include a model
        rank point in the analysis, as defined in a column named
        "valid_perc". Defaults to 0.02.
    **idw_kwargs
        Optional keyword arguments to pass to the `idw` function used
        for interpolation. Useful values include `k` (number of nearest
        neighbours to use in interpolation), `max_dist` (maximum
        distance to nearest neighbours), and `k_min` (minimum number of
        neighbours required after `max_dist` is applied).

    Returns
    -------
    pandas.DataFrame
        DataFrame containing the ensemble model predictions, matching
        the format of the input `tide_df` (e.g. columns `["time", "x",
        "y", "tide_height", "tide_model"]`. By default the 'tide_model'
        column will be labeled "ensemble" for the combined model
        predictions (but if a custom dictionary of ensemble functions is
        provided via `ensemble_func`, each ensemble will be named using
        the provided dictionary keys).

    """
    # Raise data if `tide_df` provided in wide format
    if "tide_model" not in tide_df:
        err_msg = (
            "`tide_df` does not contain the expected 'tide_model' and "
            "'tide_height' columns. Ensure that tides were modelled in "
            "long format (i.e. `output_format='long'` in `model_tides`).",
        )
        raise Exception(err_msg)

    # Extract x and y coords from dataframe
    x = tide_df.index.get_level_values(level="x")
    y = tide_df.index.get_level_values(level="y")

    # Identify input datatype
    input_dtype = tide_df.tide_height.dtype

    # Load model ranks points and reproject to same CRS as x and y
    model_ranking_cols = [f"rank_{m}" for m in ensemble_models]
    try:
        model_ranks_gdf = (
            gpd.read_file(ranking_points, engine="pyogrio")
            .to_crs(crs)
            .query(f"valid_perc > {ranking_valid_perc}")
            .dropna(how="all")[*model_ranking_cols, "geometry"]
        )
    except KeyError:
        error_msg = f"""
        Not all of the expected "rank_" columns {model_ranking_cols} were
        found in the columns of the ranking points file ({ranking_points}).
        Consider passing a custom list of models using `ensemble_models`.
        """
        raise Exception(textwrap.dedent(error_msg).strip()) from None

    # Use points to interpolate model rankings into requested x and y
    id_kwargs_str = "" if idw_kwargs == {} else idw_kwargs
    print(f"Interpolating model rankings using IDW interpolation {id_kwargs_str}")
    ensemble_ranks_df = (
        # Run IDW interpolation on subset of ranking columns
        pd.DataFrame(
            idw(
                input_z=model_ranks_gdf[model_ranking_cols],
                input_x=model_ranks_gdf.geometry.x,
                input_y=model_ranks_gdf.geometry.y,
                output_x=x,
                output_y=y,
                **idw_kwargs,
            ),
            columns=model_ranking_cols,
        )
        .assign(x=x, y=y)
        # Drop any duplicates then melt columns into long format
        .drop_duplicates()
        .melt(id_vars=["x", "y"], var_name="tide_model", value_name="rank")
        # Remore "rank_" prefix to get plain model names
        .replace({"^rank_": ""}, regex=True)
        # Set index columns and rank across groups
        .set_index(["tide_model", "x", "y"])
        .groupby(["x", "y"])
        .rank()
        .astype("float32")  # use smaller dtype for rankings to save memory
    )

    # If no custom ensemble funcs are provided, use a default ensemble
    # calculation that takes the mean of the top N tide models
    if ensemble_func is None:
        ensemble_func = {"ensemble": lambda x: x["rank"] <= ensemble_top_n}

    # Create output list to hold computed ensemble model outputs
    ensemble_list = []

    # Loop through all provided ensemble generation functions
    for ensemble_n, ensemble_f in ensemble_func.items():
        print(f"Combining models into single {ensemble_n} model")

        # Join ranks to input tide data, compute weightings and group
        grouped = (
            # Add tide model as an index so we can join with model ranks
            tide_df.set_index("tide_model", append=True)
            .join(ensemble_ranks_df)
            # Add temp columns containing weightings and weighted values
            .assign(
                weights=ensemble_f,  # use custom func to compute weights
                weighted=lambda i: i.tide_height * i.weights,
            )
            # Groupby is specified in a weird order here as this seems
            # to be the easiest way to preserve correct index sorting
            .groupby(["x", "y", "time"])
        )

        # Use weightings to combine multiple models into single ensemble
        ensemble_df = (
            # Calculate weighted mean
            grouped.weighted.sum()
            .div(grouped.weights.sum())
            # Make sure datatype is the same as the input
            .astype(input_dtype)
            # Convert to dataframe
            .to_frame("tide_height")
            # Label ensemble model and ensure indexes are in expected order
            .assign(tide_model=ensemble_n)
            .reorder_levels(["time", "x", "y"], axis=0)
        )

        ensemble_list.append(ensemble_df)

    # Combine all ensemble models and return as a single dataframe
    return pd.concat(ensemble_list)


def model_tides(
    x: float | list[float] | xr.DataArray,
    y: float | list[float] | xr.DataArray,
    time: DatetimeLike,
    model: str | list[str] = "EOT20",
    directory: str | os.PathLike | None = None,
    crs: str = "EPSG:4326",
    mode: str = "one-to-many",
    output_format: str = "long",
    output_units: str = "m",
    method: str = "linear",
    extrapolate: bool = True,
    cutoff: float | None = None,
    crop: bool | str = "auto",
    crop_buffer: float | None = 5,
    append_node: bool = False,
    constituents: list[str] | None = None,
    parallel: bool = True,
    parallel_splits: int | str = "auto",
    parallel_max: int | None = None,
    ensemble_models: list[str] | None = None,
    extra_databases: str | os.PathLike | list | None = None,
    **ensemble_kwargs,
) -> pd.DataFrame:
    """Model tide heights at multiple coordinates or timesteps using using multiple ocean tide models.

    This function is parallelised to improve performance, and
    supports all tidal models supported by `pyTMD`, including:

    - Empirical Ocean Tide model (EOT20)
    - Finite Element Solution tide models (FES2022, FES2014, FES2012)
    - TOPEX/POSEIDON global tide models (TPXO10, TPXO9, TPXO8)
    - Global Ocean Tide models (GOT5.6, GOT5.5, GOT4.10, GOT4.8, GOT4.7)
    - Hamburg direct data Assimilation Methods for Tides models (HAMTIDE11)
    - Technical University of Denmark tide models (DTU23)

    This function requires access to tide model data files.
    For tide model setup instructions, refer to the guide:
    https://geoscienceaustralia.github.io/eo-tides/setup/

    This function is a modification of the `pyTMD` package's
    `pyTMD.compute.tide_elevations` function. For more info:
    https://pytmd.readthedocs.io/en/latest/api_reference/compute.html#pyTMD.compute.tide_elevations
    https://pytmd.readthedocs.io/en/latest/getting_started/Getting-Started.html#directories

    Parameters
    ----------
    x : float or list of floats
        One or more x coordinates at which to model tides. Assumes
        degrees longitude (EPSG:4326) by default; use `crs` to specify
        a different coordinate reference system.
    y : float or list of floats
        One or more y coordinates at which to model tides. Assumes
        degrees latitude (EPSG:4326) by default; use `crs` to specify
        a different coordinate reference system.
    time : DatetimeLike
        One or more UTC times at which to model tide heights. Accepts
        any time format compatible with `pandas.to_datetime()`, e.g.
        datetime.datetime, pd.Timestamp, pd.DatetimeIndex, numpy.datetime64,
        or date/time strings (e.g. "2020-01-01 23:00"). For example:
        `time = pd.date_range(start="2000", end="2001", freq="5h")`.
    model : str or list of str, optional
        The tide model (or list of models) to use to model tides.
        Defaults to "EOT20"; specify "all" to use all models available
        in `directory`. For a full list of available and supported models,
        run `from eo_tides.utils import list_models; list_models()`.
    directory : str, optional
        The directory containing tide model data files. If no path is
        provided, this will default to the environment variable
        `EO_TIDES_TIDE_MODELS` if set, or raise an error if not.
        Tide modelling files should be stored in sub-folders for each
        model that match the structure required by `pyTMD`
        (<https://geoscienceaustralia.github.io/eo-tides/setup/>).
    crs : str, optional
        Input coordinate reference system for x/y coordinates.
        Defaults to "EPSG:4326" (degrees latitude, longitude).
    mode : str, optional
        Tide modelling analysis mode. Supports two options:

        - `"one-to-many"`: Models tides at every x/y coordinate for
        every timestep in `time`. This is useful for Earth observation
        workflows where you want to model tides at many spatial points
        for a common set of acquisition times (e.g. satellite overpasses).

        - `"one-to-one"`: Model tides using one timestep for each x/y
        coordinate. In this mode, the number of x/y coordinates must
        match the number of timesteps in `time`.
    output_format : str, optional
        Whether to return the output dataframe in long format (with
        results stacked vertically along "tide_model" and "tide_height"
        columns), or wide format (with a column for each tide model).
        Defaults to "long".
    output_units : str, optional
        Units for the returned tide heights. Options are:

        - `"m"` (default): floating point values in metres
        - `"cm"`: integer values in centimetres (x100)
        - `"mm"`: integer values in millimetres (x1000)

        Using integer units can help reduce memory usage.
    method : str, optional
        Method used to interpolate tide model constituent files.
        Defaults to "linear"; options include:

        - `"linear"`, `"nearest"`: scipy regular grid interpolations
        - `"spline"`: scipy bivariate spline interpolation
        - `"bilinear"`: quick bilinear interpolation
    extrapolate : bool, optional
        If True (default), extrapolate tides inland of the valid tide
        model extent using nearest-neighbor interpolation. This can
        ensure tide are returned everywhere, but accuracy may degrade
        with distance from the valid model extent (e.g. inland or along
        complex estuaries or rivers). Set `cutoff` to define the
        maximum extrapolation distance.
    cutoff : float, optional
        Maximum distance in kilometres to extrapolate tides inland of the
        valid tide model extent. The default of None allows extrapolation
        at any (i.e. infinite) distance.
    crop : bool or str, optional
        Whether to crop tide model files on-the-fly to improve performance.
        Defaults to "auto", which enables cropping when supported (some
        clipped model files limited to the western hemisphere may not support
        on-the-fly cropping). Use `crop_buffer` to adjust the buffer
        distance used for cropping.
    crop_buffer : int or float, optional
        The buffer distance in degrees to crop tide model files around the
        requested x/y coordinates. Defaults to 5, which will crop model
        files using a five degree buffer.
    append_node : bool, optional
        Apply adjustments to harmonic constituents to allow for periodic
        modulations over the 18.6-year nodal period (lunar nodal tide).
        Default is False.
    constituents : list, optional
        Optional list of tide constituents to use for tide prediction.
        Default is None, which will use all available constituents.
    parallel : bool, optional
        Whether to parallelise tide modelling. If multiple tide models
        are requested, these will be run in parallel. If enough workers
        are available, the analysis will also be split into spatial
        chunks for additional parallelisation (see "parallel_splits"
        below). Default is True.
    parallel_splits : str or int, optional
        Whether to split the input x and y coordinates into smaller,
        evenly-sized chunks that are processed in parallel. This can
        provide a large performance boost when processing large numbers
        of coordinates. The default is "auto", which will automatically
        attempt to determine optimal splits based on available CPUs,
        the number of input points, and the number of models.
    parallel_max : int, optional
        Maximum number of processes to run in parallel. The default of
        None will automatically determine this from your available CPUs.
    ensemble_models : list of str, optional
        An optional list of models used to generate the ensemble tide
        model if "ensemble" tide modelling is requested. Defaults to
        `["EOT20", "FES2012", "FES2014_extrapolated", "FES2022_extrapolated",
        "GOT4.10", "GOT5.5_extrapolated", "GOT5.6_extrapolated",
        "TPXO10-atlas-v2-nc", "TPXO8-atlas-nc", "TPXO9-atlas-v5-nc"]`.
    extra_databases : str or path or list, optional
        Additional custom tide model definitions to load, provided as
        dictionaries or paths to JSON database files. Use this to
        enable custom tide models not included with `pyTMD`.
        See: https://pytmd.readthedocs.io/en/latest/getting_started/Getting-Started.html#model-database
    **ensemble_kwargs :
        Keyword arguments used to customise the generation of optional
        ensemble tide models if "ensemble" tide modelling is requested.
        These are passed to the underlying `_ensemble_model` function.
        Useful parameters include `ranking_points` (path to model
        rankings data), `k` (for controlling how model rankings are
        interpolated), and `ensemble_top_n` (how many top models to use
        in the ensemble calculation).

    Returns
    -------
    pandas.DataFrame
        A dataframe containing modelled tide heights.

    """
    # Turn inputs into arrays for consistent handling
    x = np.atleast_1d(x)
    y = np.atleast_1d(y)
    time = _standardise_time(time)

    # Validate input arguments
    assert time is not None, "Times for modelling tides must be provided via `time`."
    assert method in ("bilinear", "spline", "linear", "nearest")
    assert output_units in (
        "m",
        "cm",
        "mm",
    ), "Output units must be either 'm', 'cm', or 'mm'."
    assert output_format in (
        "long",
        "wide",
    ), "Output format must be either 'long' or 'wide'."
    assert np.issubdtype(x.dtype, np.number), "`x` must contain only valid numeric values, and must not be None."
    assert np.issubdtype(y.dtype, np.number), "`y` must contain only valid numeric values, and must not be None.."
    assert len(x) == len(y), "x and y must be the same length."
    if mode == "one-to-one":
        assert len(x) == len(time), (
            "The number of supplied x and y points and times must be "
            "identical in 'one-to-one' mode. Use 'one-to-many' mode if "
            "you intended to model multiple timesteps at each point."
        )

    # Set tide modelling files directory. If no custom path is
    # provided, try global environment variable.
    directory = _set_directory(directory)

    # Standardise model list, handling "all" and "ensemble" functionality,
    # and any custom tide model definitions
    models_to_process, models_requested, ensemble_models = _standardise_models(
        model=model,
        directory=directory,
        ensemble_models=ensemble_models,
        extra_databases=extra_databases,
    )

    # Update tide modelling func to add default keyword arguments that
    # are used for every iteration during parallel processing
    iter_func = partial(
        _model_tides,
        directory=directory,
        crs=crs,
        mode=mode,
        output_units=output_units,
        method=method,
        extrapolate=extrapolate,
        cutoff=np.inf if cutoff is None else cutoff,
        crop=crop,
        crop_buffer=crop_buffer,
        append_node=append_node,
<<<<<<< HEAD
        constituents=constituents,
=======
        extra_databases=extra_databases,
>>>>>>> 9f5689d5
    )

    # If automatic parallel splits, calculate optimal value
    # based on available parallelisation, number of points
    # and number of models
    if parallel_splits == "auto":
        parallel_splits = _parallel_splits(
            total_points=len(x),
            model_count=len(models_to_process),
            parallel_max=parallel_max,
        )

    # Verify that parallel splits are not larger than number of points
    assert isinstance(parallel_splits, int)
    if parallel_splits > len(x):
        err_msg = f"Parallel splits ({parallel_splits}) cannot be larger than the number of points ({len(x)})."
        raise ValueError(err_msg)

    # Parallelise if either multiple models or multiple splits requested
    if parallel & ((len(models_to_process) > 1) | (parallel_splits > 1)):
        with ProcessPoolExecutor(max_workers=parallel_max) as executor:
            print(
                f"Modelling tides with {', '.join(models_to_process)} in parallel (models: {len(models_to_process)}, splits: {parallel_splits})",
            )

            # Optionally split lon/lat points into `splits_n` chunks
            # that will be applied in parallel
            x_split = np.array_split(x, parallel_splits)
            y_split = np.array_split(y, parallel_splits)

            # Get every combination of models and lat/lon points, and
            # extract as iterables that can be passed to `executor.map()`
            # In "one-to-many" mode, pass entire set of timesteps to each
            # parallel iteration by repeating timesteps by number of total
            # parallel iterations. In "one-to-one" mode, split up
            # timesteps into smaller parallel chunks too.
            if mode == "one-to-many":
                model_iters, x_iters, y_iters = zip(
                    *[(m, x_split[i], y_split[i]) for m in models_to_process for i in range(parallel_splits)],
                    strict=False,
                )
                time_iters = [time] * len(model_iters)
            elif mode == "one-to-one":
                time_split = np.array_split(time, parallel_splits)
                model_iters, x_iters, y_iters, time_iters = zip(
                    *[
                        (m, x_split[i], y_split[i], time_split[i])
                        for m in models_to_process
                        for i in range(parallel_splits)
                    ],
                    strict=False,
                )

            # Apply func in parallel, iterating through each input param
            try:
                model_outputs = list(
                    tqdm(
                        executor.map(iter_func, model_iters, x_iters, y_iters, time_iters),
                        total=len(model_iters),
                    ),
                )
            except BrokenProcessPool:
                err_msg = (
                    "Parallelised tide modelling failed, likely to to an out-of-memory error. "
                    "Try reducing the size of your analysis, or set `parallel=False`."
                )
                raise RuntimeError(err_msg) from None

    # Model tides in series if parallelisation is off
    else:
        model_outputs = []

        for model_i in models_to_process:
            print(f"Modelling tides with {model_i}")
            tide_df = iter_func(model_i, x, y, time)
            model_outputs.append(tide_df)

    # Combine outputs into a single dataframe
    tide_df = pd.concat(model_outputs, axis=0)

    # Optionally compute ensemble model and add to dataframe
    if "ensemble" in models_requested:
        ensemble_df = ensemble_tides(tide_df, crs, ensemble_models, **ensemble_kwargs)

        # Update requested models with any custom ensemble models, then
        # filter the dataframe to keep only models originally requested
        models_requested = list(np.union1d(models_requested, ensemble_df.tide_model.unique()))
        tide_df = pd.concat([tide_df, ensemble_df]).query("tide_model in @models_requested")

    # Optionally convert to a wide format dataframe with a tide model in
    # each dataframe column
    if output_format == "wide":
        # Pivot into wide format with each time model as a column
        print("Converting to a wide format dataframe")
        tide_df = tide_df.pivot(columns="tide_model", values="tide_height")  # noqa: PD010

        # If in 'one-to-one' mode, reindex using our input time/x/y
        # values to ensure the output is sorted the same as our inputs
        if mode == "one-to-one":
            output_indices = pd.MultiIndex.from_arrays([time, x, y], names=["time", "x", "y"])
            tide_df = tide_df.reindex(output_indices)

    return tide_df


def model_phases(
    x: float | list[float] | xr.DataArray,
    y: float | list[float] | xr.DataArray,
    time: DatetimeLike,
    model: str | list[str] = "EOT20",
    directory: str | os.PathLike | None = None,
    time_offset: str = "15 min",
    return_tides: bool = False,
    **model_tides_kwargs,
) -> pd.DataFrame:
    """Model tide phases at multiple coordinates or timesteps using multiple ocean tide models.

    Ebb and low phases (low-flow, high-flow, high-ebb, low-ebb)
    are calculated by running the `eo_tides.model.model_tides`
    function twice, once for the requested timesteps, and again
    after subtracting a small time offset (15 mins by default).
    If tides increased over this period, they are assigned as
    "flow"; if they decreased, they are assigned as "ebb".
    Tides are considered "high" if equal or greater than 0
    metres tide height, otherwise "low".

    This function supports all parameters that are supported
    by `model_tides`.

    For tide model setup instructions, refer to the guide:
    https://geoscienceaustralia.github.io/eo-tides/setup/

    Parameters
    ----------
    x : float or list of floats
        One or more x coordinates at which to model tides. Assumes
        degrees longitude (EPSG:4326) by default; use `crs` to specify
        a different coordinate reference system.
    y : float or list of floats
        One or more y coordinates at which to model tides. Assumes
        degrees latitude (EPSG:4326) by default; use `crs` to specify
        a different coordinate reference system.
    time : DatetimeLike
        One or more UTC times at which to model tide heights. Accepts
        any time format compatible with `pandas.to_datetime()`, e.g.
        datetime.datetime, pd.Timestamp, pd.DatetimeIndex, numpy.datetime64,
        or date/time strings (e.g. "2020-01-01 23:00"). For example:
        `time = pd.date_range(start="2000", end="2001", freq="5h")`.
    model : str or list of str, optional
        The tide model (or list of models) to use to model tides.
        Defaults to "EOT20"; specify "all" to use all models available
        in `directory`. For a full list of available and supported models,
        run `from eo_tides.utils import list_models; list_models()`.
    directory : str, optional
        The directory containing tide model data files. If no path is
        provided, this will default to the environment variable
        `EO_TIDES_TIDE_MODELS` if set, or raise an error if not.
        Tide modelling files should be stored in sub-folders for each
        model that match the structure required by `pyTMD`
        (<https://geoscienceaustralia.github.io/eo-tides/setup/>).
    time_offset: str, optional
        The time offset/delta used to generate a time series of
        offset tide heights required for phase calculation. Defeaults
        to "15 min"; can be any string passed to `pandas.Timedelta`.
    return_tides: bool, optional
        Whether to return intermediate modelled tide heights as a
        "tide_height" column in the output dataframe. Defaults to False.
    **model_tides_kwargs :
        Optional parameters passed to the `eo_tides.model.model_tides`
        function. Important parameters include `output_format` (e.g.
        whether to return results in wide or long format), `crop`
        (whether to crop tide model constituent files on-the-fly to
        improve performance) etc.

    Returns
    -------
    pandas.DataFrame
        A dataframe containing modelled tide phases.

    """
    # Pop output format and mode for special handling
    output_format = model_tides_kwargs.pop("output_format", "long")
    mode = model_tides_kwargs.pop("mode", "one-to-many")

    # Model tides
    tide_df = model_tides(
        x=x,
        y=y,
        time=time,
        model=model,
        directory=directory,
        **model_tides_kwargs,
    )

    # Model tides for a time 15 minutes prior to each previously
    # modelled satellite acquisition time. This allows us to compare
    # tide heights to see if they are rising or falling.
    pre_df = model_tides(
        x=x,
        y=y,
        time=time - pd.Timedelta(time_offset),
        model=model,
        directory=directory,
        **model_tides_kwargs,
    )

    # Compare tides computed for each timestep. If the previous tide
    # was higher than the current tide, the tide is 'ebbing'. If the
    # previous tide was lower, the tide is 'flowing'
    ebb_flow = (tide_df.tide_height < pre_df.tide_height.values).replace({True: "ebb", False: "flow"})

    # If tides are greater than 0, then "high", otherwise "low"
    high_low = (tide_df.tide_height >= 0).replace({True: "high", False: "low"})

    # Combine into one string and add to data
    tide_df["tide_phase"] = high_low.astype(str) + "-" + ebb_flow.astype(str)

    # Optionally convert to a wide format dataframe with a tide model in
    # each dataframe column
    if output_format == "wide":
        # Pivot into wide format with each time model as a column
        print("Converting to a wide format dataframe")
        tide_df = tide_df.pivot(columns="tide_model")  # noqa: PD010

        # If in 'one-to-one' mode, reindex using our input time/x/y
        # values to ensure the output is sorted the same as our inputs
        if mode == "one-to-one":
            output_indices = pd.MultiIndex.from_arrays([time, x, y], names=["time", "x", "y"])
            tide_df = tide_df.reindex(output_indices)

        # Optionally drop tides
        if not return_tides:
            return tide_df.drop("tide_height", axis=1)["tide_phase"]

    # Optionally drop tide heights
    if not return_tides:
        return tide_df.drop("tide_height", axis=1)

    return tide_df<|MERGE_RESOLUTION|>--- conflicted
+++ resolved
@@ -89,11 +89,8 @@
     crop,
     crop_buffer,
     append_node,
-<<<<<<< HEAD
     constituents,
-=======
     extra_databases,
->>>>>>> 9f5689d5
 ):
     """Worker function applied in parallel by `model_tides`.
 
@@ -124,6 +121,7 @@
             cutoff=cutoff,
             append_node=append_node,
             constituents=constituents,
+            extra_databases=extra_databases,
         )
 
         # TODO: Return constituents
@@ -156,6 +154,7 @@
                 cutoff=cutoff,
                 append_node=append_node,
                 constituents=constituents,
+                extra_databases=extra_databases,
             )
 
         # Otherwise, raise error if cropping if set to True
@@ -620,26 +619,43 @@
     time = _standardise_time(time)
 
     # Validate input arguments
-    assert time is not None, "Times for modelling tides must be provided via `time`."
-    assert method in ("bilinear", "spline", "linear", "nearest")
-    assert output_units in (
-        "m",
-        "cm",
-        "mm",
-    ), "Output units must be either 'm', 'cm', or 'mm'."
-    assert output_format in (
-        "long",
-        "wide",
-    ), "Output format must be either 'long' or 'wide'."
-    assert np.issubdtype(x.dtype, np.number), "`x` must contain only valid numeric values, and must not be None."
-    assert np.issubdtype(y.dtype, np.number), "`y` must contain only valid numeric values, and must not be None.."
-    assert len(x) == len(y), "x and y must be the same length."
-    if mode == "one-to-one":
-        assert len(x) == len(time), (
-            "The number of supplied x and y points and times must be "
-            "identical in 'one-to-one' mode. Use 'one-to-many' mode if "
-            "you intended to model multiple timesteps at each point."
+    if time is None:
+        err_msg = "Times for modelling tides must be provided via `time`."
+        raise ValueError(err_msg)
+
+    if method not in ("bilinear", "spline", "linear", "nearest"):
+        err_msg = (
+            f"Invalid interpolation method '{method}'. Must be one of 'bilinear', 'spline', 'linear', or 'nearest'."
         )
+        raise ValueError(err_msg)
+
+    if output_units not in ("m", "cm", "mm"):
+        err_msg = "Output units must be either 'm', 'cm', or 'mm'."
+        raise ValueError(err_msg)
+
+    if output_format not in ("long", "wide"):
+        err_msg = "Output format must be either 'long' or 'wide'."
+        raise ValueError(err_msg)
+
+    if not np.issubdtype(x.dtype, np.number):
+        err_msg = "`x` must contain only valid numeric values, and must not be None."
+        raise TypeError(err_msg)
+
+    if not np.issubdtype(y.dtype, np.number):
+        err_msg = "`y` must contain only valid numeric values, and must not be None."
+        raise TypeError(err_msg)
+
+    if len(x) != len(y):
+        err_msg = "`x` and `y` must be the same length."
+        raise ValueError(err_msg)
+
+    if mode == "one-to-one" and len(x) != len(time):
+        err_msg = (
+            "The number of supplied `x` and `y` points and `time` values must be "
+            "identical in 'one-to-one' mode. Use 'one-to-many' mode if you intended "
+            "to model multiple timesteps at each point."
+        )
+        raise ValueError(err_msg)
 
     # Set tide modelling files directory. If no custom path is
     # provided, try global environment variable.
@@ -668,11 +684,8 @@
         crop=crop,
         crop_buffer=crop_buffer,
         append_node=append_node,
-<<<<<<< HEAD
         constituents=constituents,
-=======
         extra_databases=extra_databases,
->>>>>>> 9f5689d5
     )
 
     # If automatic parallel splits, calculate optimal value
@@ -686,7 +699,7 @@
         )
 
     # Verify that parallel splits are not larger than number of points
-    assert isinstance(parallel_splits, int)
+    assert isinstance(parallel_splits, int)  # noqa: S101
     if parallel_splits > len(x):
         err_msg = f"Parallel splits ({parallel_splits}) cannot be larger than the number of points ({len(x)})."
         raise ValueError(err_msg)
@@ -882,7 +895,7 @@
     # Compare tides computed for each timestep. If the previous tide
     # was higher than the current tide, the tide is 'ebbing'. If the
     # previous tide was lower, the tide is 'flowing'
-    ebb_flow = (tide_df.tide_height < pre_df.tide_height.values).replace({True: "ebb", False: "flow"})
+    ebb_flow = (tide_df.tide_height < pre_df.tide_height.to_numpy()).replace({True: "ebb", False: "flow"})
 
     # If tides are greater than 0, then "high", otherwise "low"
     high_low = (tide_df.tide_height >= 0).replace({True: "high", False: "low"})
